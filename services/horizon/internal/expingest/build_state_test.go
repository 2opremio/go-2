package expingest

import (
	"context"
	"testing"

	"github.com/stellar/go/exp/ingest/adapters"
	"github.com/stellar/go/exp/ingest/io"
	"github.com/stellar/go/exp/ingest/ledgerbackend"
	"github.com/stellar/go/support/errors"
	"github.com/stretchr/testify/mock"
	"github.com/stretchr/testify/suite"
)

func TestBuildStateTestSuite(t *testing.T) {
	suite.Run(t, new(BuildStateTestSuite))
}

type BuildStateTestSuite struct {
	suite.Suite
	historyQ          *mockDBQ
	historyAdapter    *adapters.MockHistoryArchiveAdapter
<<<<<<< HEAD
	ledgerBackend     *ledgerbackend.MockDatabaseBackend
	system            *System
=======
	system            *system
>>>>>>> 95c55baa
	runner            *mockProcessorsRunner
	stellarCoreClient *mockStellarCoreClient
	checkpointLedger  uint32
	lastLedger        uint32
}

func (s *BuildStateTestSuite) SetupTest() {
	s.historyQ = &mockDBQ{}
	s.runner = &mockProcessorsRunner{}
	s.historyAdapter = &adapters.MockHistoryArchiveAdapter{}
	s.ledgerBackend = &ledgerbackend.MockDatabaseBackend{}
	s.stellarCoreClient = &mockStellarCoreClient{}
	s.checkpointLedger = uint32(63)
	s.lastLedger = 0
	s.system = &system{
		ctx:               context.Background(),
		historyQ:          s.historyQ,
		historyAdapter:    s.historyAdapter,
		ledgerBackend:     s.ledgerBackend,
		runner:            s.runner,
		stellarCoreClient: s.stellarCoreClient,
	}
	s.system.initMetrics()

	s.historyQ.On("Begin").Return(nil).Once()
	s.historyQ.On("Rollback").Return(nil).Once()
}

func (s *BuildStateTestSuite) TearDownTest() {
	t := s.T()
	s.historyQ.AssertExpectations(t)
	s.historyAdapter.AssertExpectations(t)
	s.runner.AssertExpectations(t)
	s.stellarCoreClient.AssertExpectations(t)
}

func (s *BuildStateTestSuite) mockCommonHistoryQ() {
	s.historyQ.On("GetLastLedgerExpIngest").Return(s.lastLedger, nil).Once()
	s.historyQ.On("GetExpIngestVersion").Return(CurrentVersion, nil).Once()
	s.historyQ.On("UpdateLastLedgerExpIngest", s.lastLedger).Return(nil).Once()
	s.historyQ.On("UpdateExpStateInvalid", false).Return(nil).Once()
	s.historyQ.On("TruncateExpingestStateTables").Return(nil).Once()
	s.stellarCoreClient.On(
		"SetCursor",
		mock.AnythingOfType("*context.timerCtx"),
		defaultCoreCursorName,
		int32(62),
	).Return(nil).Once()
}

func (s *BuildStateTestSuite) TestCheckPointLedgerIsZero() {
	// Recreate mock in this single test to remove Rollback assertion.
	*s.historyQ = mockDBQ{}

	next, err := buildState{checkpointLedger: 0}.run(s.system)
	s.Assert().Error(err)
	s.Assert().EqualError(err, "unexpected checkpointLedger value")
	s.Assert().Equal(transition{node: startState{}, sleepDuration: defaultSleep}, next)
}

func (s *BuildStateTestSuite) TestBeginReturnsError() {
	// Recreate mock in this single test to remove Rollback assertion.
	*s.historyQ = mockDBQ{}
	s.historyQ.On("Begin").Return(errors.New("my error")).Once()

	next, err := buildState{checkpointLedger: s.checkpointLedger}.run(s.system)
	s.Assert().Error(err)
	s.Assert().EqualError(err, "Error starting a transaction: my error")
	s.Assert().Equal(transition{node: startState{}, sleepDuration: defaultSleep}, next)
}

func (s *BuildStateTestSuite) TestGetLastLedgerExpIngestReturnsError() {
	s.historyQ.On("GetLastLedgerExpIngest").Return(s.lastLedger, errors.New("my error")).Once()

	next, err := buildState{checkpointLedger: s.checkpointLedger}.run(s.system)
	s.Assert().Error(err)
	s.Assert().EqualError(err, "Error getting last ingested ledger: my error")
	s.Assert().Equal(transition{node: startState{}, sleepDuration: defaultSleep}, next)
}
func (s *BuildStateTestSuite) TestGetExpIngestVersionReturnsError() {
	s.historyQ.On("GetLastLedgerExpIngest").Return(s.lastLedger, nil).Once()
	s.historyQ.On("GetExpIngestVersion").Return(CurrentVersion, errors.New("my error")).Once()

	next, err := buildState{checkpointLedger: s.checkpointLedger}.run(s.system)
	s.Assert().Error(err)
	s.Assert().EqualError(err, "Error getting exp ingest version: my error")
	s.Assert().Equal(transition{node: startState{}, sleepDuration: defaultSleep}, next)
}

func (s *BuildStateTestSuite) TestAnotherInstanceHasCompletedBuildState() {
	s.historyQ.On("GetLastLedgerExpIngest").Return(s.checkpointLedger, nil).Once()
	s.historyQ.On("GetExpIngestVersion").Return(CurrentVersion, nil).Once()

	next, err := buildState{checkpointLedger: s.checkpointLedger}.run(s.system)
	s.Assert().NoError(err)
	s.Assert().Equal(transition{node: startState{}, sleepDuration: defaultSleep}, next)
}

func (s *BuildStateTestSuite) TestUpdateLastLedgerExpIngestReturnsError() {
	s.historyQ.On("GetLastLedgerExpIngest").Return(s.lastLedger, nil).Once()
	s.historyQ.On("GetExpIngestVersion").Return(CurrentVersion, nil).Once()
	s.historyQ.On("UpdateLastLedgerExpIngest", s.lastLedger).Return(errors.New("my error")).Once()
	s.stellarCoreClient.On(
		"SetCursor",
		mock.AnythingOfType("*context.timerCtx"),
		defaultCoreCursorName,
		int32(62),
	).Return(nil).Once()

	next, err := buildState{checkpointLedger: s.checkpointLedger}.run(s.system)

	s.Assert().Error(err)
	s.Assert().EqualError(err, "Error updating last ingested ledger: my error")
	s.Assert().Equal(transition{node: startState{}, sleepDuration: defaultSleep}, next)
}

func (s *BuildStateTestSuite) TestUpdateExpStateInvalidReturnsError() {
	s.historyQ.On("GetLastLedgerExpIngest").Return(s.lastLedger, nil).Once()
	s.historyQ.On("GetExpIngestVersion").Return(CurrentVersion, nil).Once()
	s.historyQ.On("UpdateLastLedgerExpIngest", s.lastLedger).Return(nil).Once()
	s.historyQ.On("UpdateExpStateInvalid", false).Return(errors.New("my error")).Once()
	s.stellarCoreClient.On(
		"SetCursor",
		mock.AnythingOfType("*context.timerCtx"),
		defaultCoreCursorName,
		int32(62),
	).Return(nil).Once()

	next, err := buildState{checkpointLedger: s.checkpointLedger}.run(s.system)

	s.Assert().Error(err)
	s.Assert().EqualError(err, "Error updating state invalid value: my error")
	s.Assert().Equal(transition{node: startState{}, sleepDuration: defaultSleep}, next)
}

func (s *BuildStateTestSuite) TestTruncateExpingestStateTablesReturnsError() {
	s.historyQ.On("GetLastLedgerExpIngest").Return(s.lastLedger, nil).Once()
	s.historyQ.On("GetExpIngestVersion").Return(CurrentVersion, nil).Once()
	s.historyQ.On("UpdateLastLedgerExpIngest", s.lastLedger).Return(nil).Once()
	s.historyQ.On("UpdateExpStateInvalid", false).Return(nil).Once()
	s.historyQ.On("TruncateExpingestStateTables").Return(errors.New("my error")).Once()

	s.stellarCoreClient.On(
		"SetCursor",
		mock.AnythingOfType("*context.timerCtx"),
		defaultCoreCursorName,
		int32(62),
	).Return(nil).Once()

	next, err := buildState{checkpointLedger: s.checkpointLedger}.run(s.system)

	s.Assert().Error(err)
	s.Assert().EqualError(err, "Error clearing ingest tables: my error")
	s.Assert().Equal(transition{node: startState{}, sleepDuration: defaultSleep}, next)
}

func (s *BuildStateTestSuite) TestRunHistoryArchiveIngestionReturnsError() {
	s.mockCommonHistoryQ()
	s.ledgerBackend.On("PrepareRange", ledgerbackend.UnboundedRange(63)).Return(nil).Once()
	s.runner.
		On("RunHistoryArchiveIngestion", s.checkpointLedger).
		Return(io.StatsChangeProcessorResults{}, errors.New("my error")).
		Once()
	next, err := buildState{checkpointLedger: s.checkpointLedger}.run(s.system)

	s.Assert().Error(err)
	s.Assert().EqualError(err, "Error ingesting history archive: my error")
	s.Assert().Equal(transition{node: startState{}, sleepDuration: defaultSleep}, next)
}

func (s *BuildStateTestSuite) TestUpdateLastLedgerExpIngestAfterIngestReturnsError() {
	s.mockCommonHistoryQ()
	s.ledgerBackend.On("PrepareRange", ledgerbackend.UnboundedRange(63)).Return(nil).Once()
	s.runner.
		On("RunHistoryArchiveIngestion", s.checkpointLedger).
		Return(io.StatsChangeProcessorResults{}, nil).
		Once()
	s.historyQ.On("UpdateExpIngestVersion", CurrentVersion).
		Return(nil).
		Once()
	s.historyQ.On("UpdateLastLedgerExpIngest", s.checkpointLedger).
		Return(errors.New("my error")).
		Once()
	next, err := buildState{checkpointLedger: s.checkpointLedger}.run(s.system)

	s.Assert().Error(err)
	s.Assert().EqualError(err, "Error updating last ingested ledger: my error")
	s.Assert().Equal(transition{node: startState{}, sleepDuration: defaultSleep}, next)
}

func (s *BuildStateTestSuite) TestUpdateExpIngestVersionIngestReturnsError() {
	s.mockCommonHistoryQ()
	s.ledgerBackend.On("PrepareRange", ledgerbackend.UnboundedRange(63)).Return(nil).Once()
	s.runner.
		On("RunHistoryArchiveIngestion", s.checkpointLedger).
		Return(io.StatsChangeProcessorResults{}, nil).
		Once()
	s.historyQ.On("UpdateExpIngestVersion", CurrentVersion).
		Return(errors.New("my error")).
		Once()
	next, err := buildState{checkpointLedger: s.checkpointLedger}.run(s.system)

	s.Assert().Error(err)
	s.Assert().EqualError(err, "Error updating expingest version: my error")
	s.Assert().Equal(transition{node: startState{}, sleepDuration: defaultSleep}, next)
}

func (s *BuildStateTestSuite) TestUpdateCommitReturnsError() {
	s.mockCommonHistoryQ()
	s.ledgerBackend.On("PrepareRange", ledgerbackend.UnboundedRange(63)).Return(nil).Once()
	s.runner.
		On("RunHistoryArchiveIngestion", s.checkpointLedger).
		Return(io.StatsChangeProcessorResults{}, nil).
		Once()
	s.historyQ.On("UpdateLastLedgerExpIngest", s.checkpointLedger).
		Return(nil).
		Once()
	s.historyQ.On("UpdateExpIngestVersion", CurrentVersion).
		Return(nil).
		Once()
	s.historyQ.On("Commit").
		Return(errors.New("my error")).
		Once()
	next, err := buildState{checkpointLedger: s.checkpointLedger}.run(s.system)

	s.Assert().Error(err)
	s.Assert().EqualError(err, "Error committing db transaction: my error")
	s.Assert().Equal(transition{node: startState{}, sleepDuration: defaultSleep}, next)
}

func (s *BuildStateTestSuite) TestBuildStateSucceeds() {
	s.mockCommonHistoryQ()
	s.ledgerBackend.On("PrepareRange", ledgerbackend.UnboundedRange(63)).Return(nil).Once()
	s.runner.
		On("RunHistoryArchiveIngestion", s.checkpointLedger).
		Return(io.StatsChangeProcessorResults{}, nil).
		Once()
	s.historyQ.On("UpdateLastLedgerExpIngest", s.checkpointLedger).
		Return(nil).
		Once()
	s.historyQ.On("UpdateExpIngestVersion", CurrentVersion).
		Return(nil).
		Once()
	s.historyQ.On("Commit").
		Return(nil).
		Once()

	next, err := buildState{checkpointLedger: s.checkpointLedger}.run(s.system)

	s.Assert().NoError(err)
	s.Assert().Equal(
		transition{
			node:          resumeState{latestSuccessfullyProcessedLedger: s.checkpointLedger},
			sleepDuration: defaultSleep,
		},
		next,
	)
}<|MERGE_RESOLUTION|>--- conflicted
+++ resolved
@@ -20,12 +20,8 @@
 	suite.Suite
 	historyQ          *mockDBQ
 	historyAdapter    *adapters.MockHistoryArchiveAdapter
-<<<<<<< HEAD
 	ledgerBackend     *ledgerbackend.MockDatabaseBackend
-	system            *System
-=======
 	system            *system
->>>>>>> 95c55baa
 	runner            *mockProcessorsRunner
 	stellarCoreClient *mockStellarCoreClient
 	checkpointLedger  uint32
