--- conflicted
+++ resolved
@@ -88,11 +88,7 @@
 		HistoryArchiveURL:        app.config.HistoryArchiveURLs[0],
 		StellarCoreURL:           app.config.StellarCoreURL,
 		StellarCoreCursor:        app.config.CursorName,
-<<<<<<< HEAD
 		StellarCorePath:          app.config.StellarCoreBinaryPath,
-		OrderBookGraph:           orderBookGraph,
-=======
->>>>>>> 8a6476e5
 		MaxStreamRetries:         3,
 		DisableStateVerification: app.config.IngestDisableStateVerification,
 	})
