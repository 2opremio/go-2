// +build !windows

package ledgerbackend

import (
	"io"
	"os"
	"syscall"

	"github.com/pkg/errors"
)

// Posix-specific methods for the stellarCoreRunner type.

func (c *stellarCoreRunner) getPipeName() string {
	// The exec.Cmd.ExtraFiles field carries *io.File values that are assigned
	// to child process fds counting from 3, and we'll be passing exactly one
	// fd: the write end of the anonymous pipe below.
	return "fd:3"
}

func (c *stellarCoreRunner) start() (io.Reader, error) {
	// First make an anonymous pipe.
	// Note io.File objects close-on-finalization.
	readFile, writeFile, err := os.Pipe()
	if err != nil {
		return readFile, errors.Wrap(err, "error making a pipe")
	}

	defer writeFile.Close()

<<<<<<< HEAD
	// Then write config file pointing to it.
	err = c.writeConf()
	if err != nil {
		return readFile, errors.Wrap(err, "error writing conf")
=======
	// Then output the config file pointing to it.
	e = c.writeConf()
	if e != nil {
		return errors.Wrap(e, "error writing conf")
>>>>>>> 8a6476e5
	}

	// Add the write-end to the set of inherited file handles. This is defined
	// to be fd 3 on posix platforms.
	c.cmd.ExtraFiles = []*os.File{writeFile}
	err = c.cmd.Start()
	if err != nil {
		return readFile, errors.Wrap(err, "error starting stellar-core")
	}

<<<<<<< HEAD
	// Launch a goroutine to reap immediately on exit (I think this is right,
	// as we do not want zombies and we might abruptly forget / kill / close
	// the process, but I'm not certain).
	cmd := c.cmd
	go cmd.Wait()

	return readFile, nil
=======
	c.metaPipe = readFile
	return nil
>>>>>>> 8a6476e5
}

func (c *stellarCoreRunner) processIsAlive() bool {
	return c.cmd != nil &&
		c.cmd.Process != nil &&
		c.cmd.Process.Signal(syscall.Signal(0)) == nil
}<|MERGE_RESOLUTION|>--- conflicted
+++ resolved
@@ -29,17 +29,10 @@
 
 	defer writeFile.Close()
 
-<<<<<<< HEAD
 	// Then write config file pointing to it.
 	err = c.writeConf()
 	if err != nil {
 		return readFile, errors.Wrap(err, "error writing conf")
-=======
-	// Then output the config file pointing to it.
-	e = c.writeConf()
-	if e != nil {
-		return errors.Wrap(e, "error writing conf")
->>>>>>> 8a6476e5
 	}
 
 	// Add the write-end to the set of inherited file handles. This is defined
@@ -50,18 +43,7 @@
 		return readFile, errors.Wrap(err, "error starting stellar-core")
 	}
 
-<<<<<<< HEAD
-	// Launch a goroutine to reap immediately on exit (I think this is right,
-	// as we do not want zombies and we might abruptly forget / kill / close
-	// the process, but I'm not certain).
-	cmd := c.cmd
-	go cmd.Wait()
-
 	return readFile, nil
-=======
-	c.metaPipe = readFile
-	return nil
->>>>>>> 8a6476e5
 }
 
 func (c *stellarCoreRunner) processIsAlive() bool {
